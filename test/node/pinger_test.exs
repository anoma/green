defmodule AnomaTest.Node.Pinger do
  use ExUnit.Case, async: true

  alias Anoma.Node.{Mempool, Router, Pinger}
  alias Anoma.Storage
  alias Anoma.Node.Storage.Ordering
  import TestHelper.Nock

  setup_all do
    storage = %Anoma.Storage{
      qualified: AnomaTest.Pinger.Qualified,
      order: AnomaTest.Pinger.Order
    }

    name = :pinger
    snapshot_path = [:my_special_nock_snaphsot | 0]

    {:ok, nodes} =
      Anoma.Node.start_link(
        name: name,
        snapshot_path: snapshot_path,
        storage: storage,
        block_storage: :pinger_blocks,
        ping_time: :no_timer
      )

    node = Anoma.Node.state(nodes)

    [node: node]
  end

  test "Execution is done automatically", %{node: node} do
    key = 555
    storage = Ordering.get_storage(node.ordering)
    increment = increment_counter_val(key)
    zero = zero_counter(key)

    pinger = node.pinger

    ex_id = node.executor_topic.id
    mem_t = node.mempool_topic

    :ok =
      Router.call(
        node.router,
        {:subscribe_topic, ex_id, :local}
      )

    Mempool.hard_reset(node.mempool)

    Pinger.set_timer(pinger, 1)

    Pinger.start(pinger)

    :ok = Router.call(node.router, {:subscribe_topic, mem_t, :local})

    pid_zero = Mempool.tx(node.mempool, {:kv, zero}).pid

<<<<<<< HEAD
    assert_receive {:"$gen_cast", {_, {:submitted, _}}}
=======
    assert_receive {:"$gen_cast", {_, _, {:submitted, _}}}
>>>>>>> 0a75c0f1

    pid_one = Mempool.tx(node.mempool, {:kv, increment}).pid
    pid_two = Mempool.tx(node.mempool, {:kv, increment}).pid

<<<<<<< HEAD
    assert_receive {:"$gen_cast", {_, {:process_done, ^pid_zero}}}
    assert_receive {:"$gen_cast", {_, {:process_done, ^pid_one}}}
    assert_receive {:"$gen_cast", {_, {:process_done, ^pid_two}}}
=======
    assert_receive {:"$gen_cast", {_, _, {:process_done, ^pid_zero}}}
    assert_receive {:"$gen_cast", {_, _, {:process_done, ^pid_one}}}
    assert_receive {:"$gen_cast", {_, _, {:process_done, ^pid_two}}}
>>>>>>> 0a75c0f1

    assert {:ok, 2} = Storage.get(storage, key)

    :ok =
      Router.call(
        node.router,
        {:unsubscribe_topic, ex_id, :local}
      )

    :ok =
      Router.call(
        node.router,
        {:unsubscribe_topic, mem_t, :local}
      )

    Anoma.Node.Pinger.set_timer(node.pinger, :no_timer)
  end
end<|MERGE_RESOLUTION|>--- conflicted
+++ resolved
@@ -56,24 +56,14 @@
 
     pid_zero = Mempool.tx(node.mempool, {:kv, zero}).pid
 
-<<<<<<< HEAD
-    assert_receive {:"$gen_cast", {_, {:submitted, _}}}
-=======
     assert_receive {:"$gen_cast", {_, _, {:submitted, _}}}
->>>>>>> 0a75c0f1
 
     pid_one = Mempool.tx(node.mempool, {:kv, increment}).pid
     pid_two = Mempool.tx(node.mempool, {:kv, increment}).pid
 
-<<<<<<< HEAD
-    assert_receive {:"$gen_cast", {_, {:process_done, ^pid_zero}}}
-    assert_receive {:"$gen_cast", {_, {:process_done, ^pid_one}}}
-    assert_receive {:"$gen_cast", {_, {:process_done, ^pid_two}}}
-=======
     assert_receive {:"$gen_cast", {_, _, {:process_done, ^pid_zero}}}
     assert_receive {:"$gen_cast", {_, _, {:process_done, ^pid_one}}}
     assert_receive {:"$gen_cast", {_, _, {:process_done, ^pid_two}}}
->>>>>>> 0a75c0f1
 
     assert {:ok, 2} = Storage.get(storage, key)
 
