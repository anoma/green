defmodule AnomaTest.Node.Executor do
  use ExUnit.Case, async: true

  alias Anoma.{Storage, Order}
  alias Anoma.Node.Storage.Ordering
  alias Anoma.Node.Executor
  alias Anoma.Node.Router
  alias Router
  import TestHelper.Nock

  setup_all do
    storage = %Anoma.Storage{
      qualified: AnomaTest.Executor.Qualified,
      order: AnomaTest.Executor.Order
    }

    {:ok, router} = Router.start()

    {:ok, ordering} =
      Router.start_engine(router, Anoma.Node.Storage.Ordering, table: storage)

    snapshot_path = [:my_special_nock_snaphsot | 0]
    env = %Nock{snapshot_path: snapshot_path, ordering: ordering}

<<<<<<< HEAD
    unless Process.whereis(ordering) do
      Anoma.Node.Storage.start_link(
        name: :executor_storage,
        table: storage,
        logger: :executor_logger
      )
    end

    unless Process.whereis(executor) do
      Anoma.Node.Executor.start_link(
        env
        |> Map.to_list()
        |> Keyword.put(:name, :executor_test)
=======
    {:ok, executor} =
      Router.start_engine(
        router,
        Anoma.Node.Executor,
        {env, Router.new_topic(router)}
>>>>>>> 99f27fce
      )

    [env: env, executor: executor]
  end

  test "successful worker pool", %{env: env, executor: executor} do
    # very similar to the standalone worker test, but we have pools!
    key = 555
    id_1 = System.unique_integer([:positive])
    id_2 = System.unique_integer([:positive])

    storage = Ordering.get_storage(env.ordering)
    increment = increment_counter_val(key)

    Storage.ensure_new(storage)
    Ordering.reset(env.ordering)

    spawn_1 = Executor.new_transaction(executor, id_1, {:kv, increment})
    spawn_2 = Executor.new_transaction(executor, id_2, {:kv, increment})

    # simulate sending in 2 different orders
    ord_1 = Ordering.next_order(env.ordering)

    Ordering.new_order(env.ordering, [Order.new(ord_1, id_1, spawn_1.pid)])

    ord_2 = Ordering.next_order(env.ordering)

    Ordering.new_order(env.ordering, [Order.new(ord_2, id_2, spawn_2.pid)])

    # Setup default value for storage
    Storage.put(storage, key, 0)
    # Now set the snapshot up that scry expects
    Storage.put_snapshot(storage, hd(env.snapshot_path))
    # tell the first spawn it can write
    send(spawn_1.pid, {:write_ready, 1})
    assert :ok == Task.await(spawn_1)
    assert {:ok, 1} == Storage.get(storage, key)

    send(spawn_2.pid, {:write_ready, 2})
    assert :ok == Task.await(spawn_2)
    assert {:ok, 2} == Storage.get(storage, key)
  end
end<|MERGE_RESOLUTION|>--- conflicted
+++ resolved
@@ -22,27 +22,11 @@
     snapshot_path = [:my_special_nock_snaphsot | 0]
     env = %Nock{snapshot_path: snapshot_path, ordering: ordering}
 
-<<<<<<< HEAD
-    unless Process.whereis(ordering) do
-      Anoma.Node.Storage.start_link(
-        name: :executor_storage,
-        table: storage,
-        logger: :executor_logger
-      )
-    end
-
-    unless Process.whereis(executor) do
-      Anoma.Node.Executor.start_link(
-        env
-        |> Map.to_list()
-        |> Keyword.put(:name, :executor_test)
-=======
     {:ok, executor} =
       Router.start_engine(
         router,
         Anoma.Node.Executor,
-        {env, Router.new_topic(router)}
->>>>>>> 99f27fce
+        {env, Router.new_topic(router), nil}
       )
 
     [env: env, executor: executor]
