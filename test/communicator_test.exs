defmodule AnomaTest.Communicator do
  use ExUnit.Case, async: true

  import Anoma.Node.Executor.Communicator

  alias Anoma.Node.Executor.Communicator

  alias Anoma.Subscriber.Basic

<<<<<<< HEAD
=======
  alias Anoma.PartialTx
  alias Anoma.Node.Executor, as: Node
>>>>>>> c3cc9ba2
  doctest(Anoma.Node.Executor.Communicator)

  test "Proper Execution" do
    {:ok, supervisor} = Node.start_link(:p_exec)

    empty_tx = PartialTx.empty()

    successful_tx =
      empty_tx
      |> PartialTx.add_input(%Anoma.Resource{quantity: 2, logic: 0})

    failing_tx =
      empty_tx
      |> PartialTx.add_input(%Anoma.Resource{quantity: 2, logic: 1})

    assert Communicator.new_transactions(:p_exec_com, [empty_tx])
    assert Communicator.new_transactions(:p_exec_com, [empty_tx, successful_tx])
    assert Communicator.new_transactions(:p_exec_com, [failing_tx]) == false
    assert Communicator.new_transactions(:p_exec_com, [failing_tx, successful_tx]) == false

    Node.shutdown(supervisor)
  end
end<|MERGE_RESOLUTION|>--- conflicted
+++ resolved
@@ -7,11 +7,8 @@
 
   alias Anoma.Subscriber.Basic
 
-<<<<<<< HEAD
-=======
   alias Anoma.PartialTx
   alias Anoma.Node.Executor, as: Node
->>>>>>> c3cc9ba2
   doctest(Anoma.Node.Executor.Communicator)
 
   test "Proper Execution" do
