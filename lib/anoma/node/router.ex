--- conflicted
+++ resolved
@@ -386,22 +386,15 @@
     GenServer.cast(router, {:cast, addr, self_addr(addr), msg})
   end
 
-<<<<<<< HEAD
-=======
   @doc """
   See `call/3` for documentation.
   """
   @spec call(Addr.t(), term()) :: term()
->>>>>>> 5177033d
   def call(addr, msg) do
     # default timeout for GenServer.call
     call(addr, msg, 5000)
   end
 
-<<<<<<< HEAD
-  def call(addr = %Addr{server: server}, msg, _timeout) when server != nil do
-    # use an infinite timeout for local calls--timeout is only significant for inter-node calls
-=======
   @doc """
   Makes a synchronous call to the `Server` and waits for a reply.
 
@@ -433,7 +426,6 @@
   def call(addr = %Addr{server: server}, msg, _timeout) when server != nil do
     # use an infinite timeout for local calls--timeout is only
     # significant for inter-node calls
->>>>>>> 5177033d
     GenServer.call(server, {self_addr(addr), msg}, :infinity)
   end
 
