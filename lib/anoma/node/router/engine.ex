--- conflicted
+++ resolved
@@ -42,22 +42,14 @@
   @spec start_link({Router.addr(), atom(), Id.t() | Id.Extern.t(), term()}) ::
           :ignore | {:error, any()} | {:ok, pid()}
   def start_link({router, mod, id, arg}) do
-<<<<<<< HEAD
-    server = Router.process_name(mod, id.external)
-=======
     server = Router.process_name(mod, Id.external_id(id))
->>>>>>> 8f60bbaf
 
     GenServer.start_link(__MODULE__, {router, mod, id, arg, server},
       name: server
     )
   end
 
-<<<<<<< HEAD
-  @spec init({Router.addr(), atom(), Id.t(), term(), term()}) ::
-=======
   @spec init({Router.addr(), atom(), Id.t() | Id.Extern.t(), term(), atom()}) ::
->>>>>>> 8f60bbaf
           :ignore
           | {:ok, t()}
           | {:ok, any(),
@@ -65,11 +57,7 @@
           | {:stop, any()}
   def init({router, mod, id, arg, server}) do
     GenServer.cast(router.router, {:init_local_engine, id, server})
-<<<<<<< HEAD
-    Process.put(:engine_id, id.external)
-=======
     Process.put(:engine_id, Id.external_id(id))
->>>>>>> 8f60bbaf
     Process.put(:engine_server, server)
 
     Process.flag(:trap_exit, true)
