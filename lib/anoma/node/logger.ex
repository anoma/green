--- conflicted
+++ resolved
@@ -170,10 +170,6 @@
   ############################################################
 
   def handle_cast({:add, logger, atom, msg}, addr, state) do
-<<<<<<< HEAD
-    topic = state.topic
-
-=======
     do_add(logger, atom, msg, addr, state)
     {:noreply, state}
   end
@@ -200,7 +196,6 @@
   defp do_add(logger, atom, msg, addr, state) do
     topic = state.topic
 
->>>>>>> dc3becf7
     addr = Router.Addr.id(addr) || Router.Addr.server(addr)
 
     Storage.put(
@@ -212,26 +207,10 @@
     unless topic == nil do
       Router.cast(state.topic, {:logger_add, addr, msg})
     end
-<<<<<<< HEAD
 
     log_fun({atom, msg})
-
-    {:noreply, state}
-  end
-=======
->>>>>>> dc3becf7
-
-    log_fun({atom, msg})
-  end
-
-<<<<<<< HEAD
-  def handle_call({:get, logger, engine}, _from, state) do
-    {:reply,
-     Storage.get_keyspace(state.storage, [
-       logger.id,
-       Router.Addr.id(engine) || Router.Addr.server(engine)
-     ]), state}
-=======
+  end
+
   @spec do_get(Id.Extern.t(), Router.Addr.t(), pid() | Router.Addr.t() | nil) ::
           :absent
           | list({any(), Storage.qualified_value()})
@@ -244,7 +223,6 @@
       end
 
     Storage.get_keyspace(storage, keyspace)
->>>>>>> dc3becf7
   end
 
   ############################################################
