--- conflicted
+++ resolved
@@ -222,11 +222,7 @@
     keyspace =
       cond do
         engine == nil -> [id]
-<<<<<<< HEAD
         true -> [id, encrypt_or_server(engine)]
-=======
-        true -> encrypt_or_server(engine)
->>>>>>> 987f0cc2
       end
 
     Storage.get_keyspace(storage, keyspace)
