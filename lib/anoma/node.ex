--- conflicted
+++ resolved
@@ -49,11 +49,8 @@
     field(:clock, Router.addr())
     field(:logger, Router.addr())
     field(:storage, Router.addr())
-<<<<<<< HEAD
+    field(:configuration, Router.addr())
     field(:storage_topic, Router.addr())
-=======
-    field(:configuration, Router.addr())
->>>>>>> 8f60bbaf
   end
 
   @type configuration() :: [
@@ -139,11 +136,7 @@
 
       if Mix.env() in [:dev, :prod] do
         # dump the initial state so our keys are persisted
-<<<<<<< HEAD
-        Anoma.Dump.dump("dump.txt", name)
-=======
         Anoma.Dump.dump("node_keys.dmp", name)
->>>>>>> 8f60bbaf
       end
 
       {:ok, pid}
@@ -161,24 +154,16 @@
     {ex_id, ex_st} = args[:executor]
     {storage_id, storage_st} = args[:storage]
 
-<<<<<<< HEAD
-    {:ok, router, transport} = start_router(args[:router], args[:transport])
-
-    {:ok, storage_topic} = new_topic(router, args[:storage_topic])
-=======
     {:ok, router, transport} =
       start_router(args[:router], args[:transport], args[:router_state])
->>>>>>> 8f60bbaf
+
+    {:ok, storage_topic} = new_topic(router, args[:storage_topic])
 
     {:ok, storage} =
       start_engine(
         router,
         Storage,
-<<<<<<< HEAD
         %Storage{storage_st | namespace: [router.id], topic: storage_topic},
-=======
-        %Storage{storage_st | namespace: [router.id]},
->>>>>>> 8f60bbaf
         id: storage_id
       )
 
@@ -196,8 +181,6 @@
         Logger,
         %Logger{log_st | clock: clock, storage: storage},
         id: log_id
-<<<<<<< HEAD
-=======
       )
 
     {:ok, configuration} =
@@ -206,7 +189,6 @@
         Anoma.Node.Configuration,
         %Anoma.Node.Configuration{config_st | logger: logger},
         id: config_id
->>>>>>> 8f60bbaf
       )
 
     {:ok, ordering} =
@@ -329,19 +311,11 @@
     Anoma.Block.create_table(block_storage, rocks)
   end
 
-<<<<<<< HEAD
-  defp start_router(router, transport) do
-    if router == nil || transport == nil do
-      Router.start()
-    else
-      Router.start({%Id{external: router}, %Id{external: transport}})
-=======
   defp start_router(router, transport, router_state) do
     if router == nil || transport == nil || router_state == nil do
       Router.start()
     else
       Router.start({router, transport, router_state})
->>>>>>> 8f60bbaf
     end
   end
 
@@ -352,13 +326,7 @@
     if options[:id] == nil do
       Router.start_engine(router, module, state)
     else
-<<<<<<< HEAD
-      Router.start_engine(router, module, state,
-        id: %Id{external: options[:id]}
-      )
-=======
       Router.start_engine(router, module, state, id: options[:id])
->>>>>>> 8f60bbaf
     end
   end
 
