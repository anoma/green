--- conflicted
+++ resolved
@@ -32,13 +32,8 @@
 
   use GenServer
   use TypedStruct
-<<<<<<< HEAD
   alias Anoma.Node.{Router, Logger, Clock, Executor, Mempool, Pinger, Storage}
-  alias Anoma.Node.Storage.Ordering
-=======
-  alias Anoma.Node.{Router, Logger, Clock, Executor, Mempool, Pinger}
   alias Anoma.Node.Ordering
->>>>>>> 6bc08ea1
   alias Anoma.Crypto.Id
   alias __MODULE__
 
