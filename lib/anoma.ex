--- conflicted
+++ resolved
@@ -35,20 +35,11 @@
     ]
 
     children = [
-<<<<<<< HEAD
-      {Anoma.Node.Intent, :anoma_intent},
       if Application.get_env(name, :env) == :prod do
         {Anoma.Node, [{:ping_time, 10000} | node_settings]}
       else
         {Anoma.Node, [{:ping_time, :no_timer} | node_settings]}
       end
-=======
-      {Anoma.Node,
-       name: name,
-       snapshot_path: snapshot_path,
-       storage: storage,
-       block_storage: :anoma_block}
->>>>>>> 6ce15c60
     ]
 
     Supervisor.start_link(children, strategy: :one_for_one, name: Anoma)
