--- conflicted
+++ resolved
@@ -26,13 +26,9 @@
   end
 
   def start_logic(_) do
-<<<<<<< HEAD
-    storage = %Anoma.Node.Storage{
-=======
     Anoma.Configuration.create_min()
 
-    storage = %Anoma.Storage{
->>>>>>> a4986ffd
+    storage = %Anoma.Node.Storage{
       qualified: Anoma.Qualified,
       order: Anoma.Order,
       rm_commitments: Anoma.RMCommitments
